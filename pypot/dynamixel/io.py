# -*- coding: utf-8 -*-

import serial
import logging
import operator
import itertools
import threading

from collections import namedtuple, OrderedDict
from contextlib import contextmanager

from ..robot.io import AbstractIO
from .conversion import *
from .packet import *


logger = logging.getLogger(__name__)
# With this logger you should always provide as extra:
# - the port
# - the baudrate
# - the timeout


_DxlControl = namedtuple('_DxlControl', ('name',
                                         'address', 'length', 'nb_elem',
                                         'access',
                                         'models',
                                         'dxl_to_si', 'si_to_dxl',
                                         'getter_name', 'setter_name'))


class _DxlAccess(object):
    readonly, writeonly, readwrite = range(3)


<<<<<<< HEAD
class DxlIO(AbstractIO):
=======
class DxlIO(object):

>>>>>>> afb847ac
    """ Low-level class to handle the serial communication with the robotis motors. """

    __used_ports = set()
    __controls = []

    # MARK: - Open, Close and Flush the communication

    def __init__(self,
                 port, baudrate=1000000, timeout=0.05,
                 use_sync_read=False,
                 error_handler_cls=None,
                 convert=True):
        """ At instanciation, it opens the serial port and sets the communication parameters.

            :param string port: the serial port to use (e.g. Unix (/dev/tty...), Windows (COM...)).
            :param int baudrate: default for new motors: 57600, for PyPot motors: 1000000
            :param float timeout: read timeout in seconds
            :param bool use_sync_read: whether or not to use the SYNC_READ instruction
            :param error_handler: set a handler that will receive the different errors
            :type error_handler: :py:class:`~pypot.dynamixel.error.DxlErrorHandler`
            :param bool convert: whether or not convert values to units expressed in the standard system

            :raises: :py:exc:`~pypot.dynamixel.io.DxlError` if the port is already used.

            """
        self._known_models = {}
        self._known_mode = {}

        self._sync_read = use_sync_read
        self._error_handler = error_handler_cls(
        ) if error_handler_cls else None
        self._convert = convert

        self._serial_lock = threading.Lock()

        self.open(port, baudrate, timeout)

    def __enter__(self):
        return self

    def __del__(self):
        self.close()

    def __exit__(self, exc_type, exc_value, traceback):
        self.close()

    def __repr__(self):
        return ('<DXL IO: closed={self.closed}, '
                'port="{self.port}", '
                'baudrate={self.baudrate}, '
                'timeout={self.timeout}>').format(self=self)

    def open(self, port, baudrate=1000000, timeout=0.05):
        """ Opens a new serial communication (closes the previous communication if needed).

            :raises: :py:exc:`~pypot.dynamixel.io.DxlError` if the port is already used.

            """
        self._open(port, baudrate, timeout)
        logger.info("Opening port '%s'", self.port,
                    extra={'port': port,
                           'baudrate': baudrate,
                           'timeout': timeout})

    def _open(self, port, baudrate, timeout, max_recursion=500):
        # Tries to connect to port until it succeeds to ping any motor on the bus.
        # This is  used to circumvent a bug with the driver for the USB2AX on Mac.
        # Warning: If no motor is connected on the bus, this will run
        # forever!!!
        import platform
        # import time
        import pypot.utils.pypot_time as time

        for i in range(max_recursion):
            self._known_models.clear()
            self._known_mode.clear()

            with self._serial_lock:
                self.close(_force_lock=True)

                if port in self.__used_ports:
                    raise DxlError('port already used {}'.format(port))

                # Dirty walkaround to fix a strange bug.
                # Observed with the USB2AX on Linux with pyserial 2.7
                # We have to first open/close the port in order to make it work
                # at 1Mbauds
                if platform.system() == 'Linux' and self._sync_read:
                    self._serial = serial.Serial(port, 9600)
                    self._serial.close()

                self._serial = serial.Serial(port, baudrate, timeout=timeout)
                self.__used_ports.add(port)

            if platform.system() == 'Darwin' and self._sync_read:
                if not self.ping(DxlBroadcast):
                    self.close()
                    continue
                else:
                    time.sleep(self.timeout)
                    self.flush()
            break
        else:
            raise DxlError(
                'could not connect to the port {}'.format(self.port))

    def close(self, _force_lock=False):
        """ Closes the serial communication if opened. """
        if not self.closed:
            with self.__force_lock(_force_lock) or self._serial_lock:
                self._serial.close()
                self.__used_ports.remove(self.port)

            logger.info("Closing port '%s'", self.port,
                        extra={'port': self.port,
                               'baudrate': self.baudrate,
                               'timeout': self.timeout})

    def flush(self, _force_lock=False):
        """ Flushes the serial communication (both input and output). """
        if self.closed:
            raise DxlError('attempt to flush a closed serial communication')

        with self.__force_lock(_force_lock) or self._serial_lock:
            self._serial.flushInput()
            self._serial.flushOutput()

    def __force_lock(self, condition):
        @contextmanager
        def with_True():
            yield True

        return with_True() if condition else False

    # MARK: Properties of the serial communication

    @property
    def port(self):
        """ Port used by the :class:`~pypot.dynamixel.io.DxlIO`. If set, will re-open a new connection. """
        return self._serial.port

    @port.setter
    def port(self, value):
        self.open(value, self.baudrate, self.timeout)

    @property
    def baudrate(self):
        """ Baudrate used by the :class:`~pypot.dynamixel.io.DxlIO`. If set, will re-open a new connection. """
        return self._serial.baudrate

    @baudrate.setter
    def baudrate(self, value):
        self.open(self.port, value, self.timeout)

    @property
    def timeout(self):
        """ Timeout used by the :class:`~pypot.dynamixel.io.DxlIO`. If set, will re-open a new connection. """
        return self._serial.timeout

    @timeout.setter
    def timeout(self, value):
        self.open(self.port, self.baudrate, value)

    @property
    def closed(self):
        """ Checks if the connection is closed. """
        return not (hasattr(self, '_serial') and self._serial.isOpen())

    # MARK: - Motor discovery

    def ping(self, id):
        """ Pings the motor with the specified id.

            .. note:: The motor id should always be included in [0, 253]. 254 is used for broadcast.

            """
        pp = DxlPingPacket(id)

        try:
            self._send_packet(pp, error_handler=None)
            return True
        except DxlTimeoutError:
            return False

    def scan(self, ids=xrange(254)):
        """ Pings all ids within the specified list, by default it finds all the motors connected to the bus. """
        return [id for id in ids if self.ping(id)]

    # MARK: - Specific Getter / Setter

    def get_model(self, ids):
        """ Gets the model for the specified motors. """
        to_get_ids = [i for i in ids if i not in self._known_models]
        models = [dxl_to_model(m)
                  for m in self._get_model(to_get_ids, convert=False)]
        self._known_models.update(zip(to_get_ids, models))

        return tuple(self._known_models[id] for id in ids)

    def change_id(self, new_id_for_id):
        """ Changes the id of the specified motors (each id must be unique on the bus). """
        if len(set(new_id_for_id.values())) < len(new_id_for_id):
            raise ValueError('each id must be unique.')

        for new_id in new_id_for_id.itervalues():
            if self.ping(new_id):
                raise ValueError('id {} is already used.'.format(new_id))

        self._change_id(new_id_for_id)

        for motor_id, new_id in new_id_for_id.iteritems():
            if motor_id in self._known_models:
                self._known_models[new_id] = self._known_models[motor_id]
                del self._known_models[motor_id]
            if motor_id in self._known_mode:
                self._known_mode[new_id] = self._known_mode[motor_id]
                del self._known_mode[motor_id]

    def change_baudrate(self, baudrate_for_ids):
        """ Changes the baudrate of the specified motors. """
        self._change_baudrate(baudrate_for_ids)

        for motor_id in baudrate_for_ids:
            if motor_id in self._known_models:
                del self._known_models[motor_id]
            if motor_id in self._known_mode:
                del self._known_mode[motor_id]

    def get_status_return_level(self, ids, **kwargs):
        """ Gets the status level for the specified motors. """
        convert = kwargs['convert'] if 'convert' in kwargs else self._convert
        srl = []
        for id in ids:
            try:
                srl.extend(self._get_status_return_level((id, ),
                                                         error_handler=None, convert=convert))
            except DxlTimeoutError as e:
                if self.ping(id):
                    srl.append('never' if convert else 0)
                else:
                    if self._error_handler:
                        self._error_handler.handle_timeout(e)
                        return ()
                    else:
                        raise e

        return tuple(srl)

    def set_status_return_level(self, srl_for_id, **kwargs):
        """ Sets status return level to the specified motors. """
        convert = kwargs['convert'] if 'convert' in kwargs else self._convert
        if convert:
            srl_for_id = dict(zip(srl_for_id.keys(),
                                  [('never', 'read', 'always').index(s) for s in srl_for_id.values()]))
        self._set_status_return_level(srl_for_id, convert=False)

    def get_mode(self, ids):
        """ Gets the mode ('joint' or 'wheel') for the specified motors. """
        to_get_ids = [id for id in ids if id not in self._known_mode]
        limits = self.get_angle_limit(to_get_ids, convert=False)
        modes = ('wheel' if limit == (0, 0) else 'joint' for limit in limits)

        self._known_mode.update(zip(to_get_ids, modes))

        return tuple(self._known_mode[id] for id in ids)

    def set_wheel_mode(self, ids):
        """ Sets the specified motors to wheel mode. """
        self._set_mode(dict(zip(ids, itertools.repeat('wheel'))))

    def set_joint_mode(self, ids):
        """ Sets the specified motors to joint mode. """
        self._set_mode(dict(zip(ids, itertools.repeat('joint'))))

    def _set_mode(self, mode_for_id):
        models = ['MX' if m.startswith(
            'MX') else '*' for m in self.get_model(list(mode_for_id.keys()))]
        pos_max = [position_range[m][0] for m in models]
        limits = ((0, 0) if mode == 'wheel' else (0, pos_max[i] - 1)
                  for i, mode in enumerate(mode_for_id.itervalues()))

        self._set_angle_limit(
            dict(zip(mode_for_id.keys(), limits)), convert=False)
        self._known_mode.update(mode_for_id.items())

    def set_angle_limit(self, limit_for_id, **kwargs):
        """ Sets the angle limit to the specified motors. """
        convert = kwargs['convert'] if 'convert' in kwargs else self._convert

        if 'wheel' in self.get_mode(limit_for_id.keys()):
            raise ValueError(
                'can not change the angle limit of a motor in wheel mode')

        if (0, 0) in limit_for_id.values():
            raise ValueError('can not set limit to (0, 0)')

        self._set_angle_limit(limit_for_id, convert=convert)

    def switch_led_on(self, ids):
        """ Switches on the LED of the motors with the specified ids. """
        self._set_LED(dict(zip(ids, itertools.repeat(True))))

    def switch_led_off(self, ids):
        """ Switches off the LED of the motors with the specified ids. """
        self._set_LED(dict(zip(ids, itertools.repeat(False))))

    def enable_torque(self, ids):
        """ Enables torque of the motors with the specified ids. """
        self._set_torque_enable(dict(zip(ids, itertools.repeat(True))))

    def disable_torque(self, ids):
        """ Disables torque of the motors with the specified ids. """
        self._set_torque_enable(dict(zip(ids, itertools.repeat(False))))

    def get_pid_gain(self, ids, **kwargs):
        """ Gets the pid gain for the specified motors. """
        return tuple([tuple(reversed(t)) for t in self._get_pid_gain(ids, **kwargs)])

    def set_pid_gain(self, pid_for_id, **kwargs):
        """ Sets the pid gain to the specified motors. """
        pid_for_id = dict(itertools.izip(pid_for_id.iterkeys(),
                                         [tuple(reversed(t)) for t in pid_for_id.values()]))
        self._set_pid_gain(pid_for_id, **kwargs)

    # MARK: - Generic Getter / Setter

    def get_control_table(self, ids, **kwargs):
        """ Gets the full control table for the specified motors.

            ..note:: This function requires the model for each motor to be known. Querring this additional information might add some extra delay.

            """
        error_handler = kwargs['error_handler'] if (
            'error_handler' in kwargs) else self._error_handler
        convert = kwargs['convert'] if ('convert' in kwargs) else self._convert

        bl = ('goal position speed load', 'present position speed load')
        controls = [c for c in self._DxlIO__controls if c.name not in bl]

        res = []

        for id, model in zip(ids, self.get_model(ids)):
            controls = [c for c in controls if model in c.models]

            controls = sorted(controls, key=lambda c: c.address)

            address = controls[0].address
            length = controls[-1].address + \
                controls[-1].nb_elem * controls[-1].length

            rp = DxlReadDataPacket(id, address, length)
            sp = self._send_packet(rp, error_handler=error_handler)

            d = OrderedDict()
            for c in controls:
                v = dxl_decode_all(
                    sp.parameters[c.address:c.address + c.nb_elem * c.length], c.nb_elem)
                d[c.name] = c.dxl_to_si(v, model) if convert else v

            res.append(d)

        return tuple(res)

    @classmethod
    def _generate_accessors(cls, control):
        cls.__controls.append(control)

        if control.access in (_DxlAccess.readonly, _DxlAccess.readwrite):
            def my_getter(self, ids, **kwargs):
                return self._get_control_value(control, ids, **kwargs)

            func_name = control.getter_name if control.getter_name else 'get_{}'.format(
                control.name.replace(' ', '_'))
            func_name = '_{}'.format(func_name) if hasattr(
                cls, func_name) else func_name
            my_getter.__doc__ = 'Gets {} from the specified motors.'.format(
                control.name)
            my_getter.__name__ = func_name
            setattr(cls, func_name, my_getter)

        if control.access in (_DxlAccess.writeonly, _DxlAccess.readwrite):
            def my_setter(self, value_for_id, **kwargs):
                self._set_control_value(control, value_for_id, **kwargs)

            func_name = control.setter_name if control.setter_name else 'set_{}'.format(
                control.name.replace(' ', '_'))
            func_name = '_{}'.format(func_name) if hasattr(
                cls, func_name) else func_name
            my_setter.__doc__ = 'Sets {} to the specified motors.'.format(
                control.name)
            my_setter.__name__ = func_name
            setattr(cls, func_name, my_setter)

    def _get_control_value(self, control, ids, **kwargs):
        if not ids:
            return ()

        error_handler = kwargs['error_handler'] if (
            'error_handler' in kwargs) else self._error_handler
        convert = kwargs['convert'] if ('convert' in kwargs) else self._convert

        if self._sync_read and len(ids) > 1:
            rp = DxlSyncReadPacket(
                ids, control.address, control.length * control.nb_elem)
            sp = self._send_packet(rp, error_handler=error_handler)

            if not sp:
                return ()

            values = sp.parameters

        else:
            values = []
            for motor_id in ids:
                rp = DxlReadDataPacket(
                    motor_id, control.address, control.length * control.nb_elem)
                sp = self._send_packet(rp, error_handler=error_handler)

                if not sp:
                    return ()

                values.extend(sp.parameters)

        values = list(
            itertools.izip(*([iter(values)] * control.length * control.nb_elem)))
        values = [dxl_decode_all(value, control.nb_elem) for value in values]

        if not values:
            return ()

        # when using SYNC_READ instead of getting a timeout
        # a non existing motor will "return" the maximum value
        if self._sync_read:
            max_val = 2 ** (8 * control.length) - 1
            if max_val in (itertools.chain(*values) if control.nb_elem > 1 else values):
                lost_ids = []
                for i, v in enumerate(itertools.chain(*values) if control.nb_elem > 1 else values):
                    if v == max_val:
                        lost_ids.append(ids[i // control.nb_elem])
                e = DxlTimeoutError(self, rp, list(set(lost_ids)))
                if self._error_handler:
                    self._error_handler.handle_timeout(e)
                    return ()
                else:
                    raise e

        if convert:
            models = self.get_model(ids)
            if not models:
                return ()
            values = [control.dxl_to_si(v, m) for v, m in zip(values, models)]

        return tuple(values)

    def _set_control_value(self, control, value_for_id, **kwargs):
        if not value_for_id:
            return

        convert = kwargs['convert'] if ('convert' in kwargs) else self._convert

        if convert:
            models = self.get_model(value_for_id.keys())
            if not models:
                return

            value_for_id = dict(zip(value_for_id.keys(),
                                    map(control.si_to_dxl, value_for_id.values(), models)))

        data = []
        for motor_id, value in value_for_id.iteritems():
            data.extend(itertools.chain((motor_id, ),
                                        dxl_code_all(value, control.length, control.nb_elem)))

        wp = DxlSyncWritePacket(
            control.address, control.length * control.nb_elem, data)
        self._send_packet(wp, wait_for_status_packet=False)

    # MARK: - Send/Receive packet
    def __real_send(self, instruction_packet, wait_for_status_packet, _force_lock):
        if self.closed:
            raise DxlError(
                'try to send a packet on a closed serial communication')

        logger.debug('Sending %s', instruction_packet,
                     extra={'port': self.port,
                            'baudrate': self.baudrate,
                            'timeout': self.timeout})

        with self.__force_lock(_force_lock) or self._serial_lock:
            self.flush(_force_lock=True)

            data = instruction_packet.to_string()
            nbytes = self._serial.write(data)
            if len(data) != nbytes:
                raise DxlCommunicationError(self,
                                            'instruction packet not entirely sent',
                                            instruction_packet)

            if not wait_for_status_packet:
                return

            data = self._serial.read(DxlPacketHeader.length)
            if not data:
                raise DxlTimeoutError(
                    self, instruction_packet, instruction_packet.id)

            try:
                header = DxlPacketHeader.from_string(data)
                data += self._serial.read(header.packet_length)
                status_packet = DxlStatusPacket.from_string(data)

            except ValueError:
                msg = 'could not parse received data {}'.format(
                    bytearray(data))
                raise DxlCommunicationError(self, msg, instruction_packet)

            logger.debug('Receiving %s', status_packet,
                         extra={'port': self.port,
                                'baudrate': self.baudrate,
                                'timeout': self.timeout})

            return status_packet

    def _send_packet(self,
                     instruction_packet, wait_for_status_packet=True,
                     error_handler=None,
                     _force_lock=False):
        if not error_handler:
            return self.__real_send(instruction_packet, wait_for_status_packet, _force_lock)

        try:
            sp = self.__real_send(
                instruction_packet, wait_for_status_packet, _force_lock)

            if sp and sp.error:
                errors = decode_error(sp.error)
                for e in errors:
                    handler_name = 'handle_{}'.format(
                        e.lower().replace(' ', '_'))
                    f = operator.methodcaller(handler_name, instruction_packet)
                    f(error_handler)

            return sp

        except DxlTimeoutError as e:
            error_handler.handle_timeout(e)

        except DxlCommunicationError as e:
            error_handler.handle_communication_error(e)


# MARK: - Dxl Errors
class DxlError(Exception):

    """ Base class for all errors encountered using :class:`~pypot.dynamixel.io.DxlIO`. """
    pass


class DxlCommunicationError(DxlError):

    """ Base error for communication error encountered when using :class:`~pypot.dynamixel.io.DxlIO`. """

    def __init__(self, dxl_io, message, instruction_packet):
        self.dxl_io = dxl_io
        self.message = message
        self.instruction_packet = instruction_packet

    def __str__(self):
        return '{self.message} after sending {self.instruction_packet}'.format(self=self)


class DxlTimeoutError(DxlCommunicationError):

    """ Timeout error encountered when using :class:`~pypot.dynamixel.io.DxlIO`. """

    def __init__(self, dxl_io, instruction_packet, ids):
        DxlCommunicationError.__init__(
            self, dxl_io, 'timeout occured', instruction_packet)
        self.ids = ids

    def __str__(self):
        return 'motors {} did not respond after sending {}'.format(self.ids, self.instruction_packet)

# MARK: - Generate the accessors


def _add_control(name,
                 address, length=2, nb_elem=1,
                 access=_DxlAccess.readwrite,
                 models=set(dynamixelModels.values()),
                 dxl_to_si=lambda val, model: val,
                 si_to_dxl=lambda val, model: val,
                 getter_name=None,
                 setter_name=None):

    control = _DxlControl(name,
                          address, length, nb_elem,
                          access,
                          models,
                          dxl_to_si, si_to_dxl,
                          getter_name, setter_name)

    DxlIO._generate_accessors(control)


_add_control('model',
             address=0x00,
             access=_DxlAccess.readonly,
             dxl_to_si=dxl_to_model)

_add_control('firmware',
             address=0x02, length=1,
             access=_DxlAccess.readonly)

_add_control('id',
             address=0x03, length=1,
             access=_DxlAccess.writeonly,
             setter_name='change_id')

_add_control('baudrate',
             address=0x04, length=1,
             access=_DxlAccess.writeonly,
             setter_name='change_baudrate',
             si_to_dxl=baudrate_to_dxl)

_add_control('return delay time',
             address=0x05, length=1,
             dxl_to_si=dxl_to_rdt,
             si_to_dxl=rdt_to_dxl)

_add_control('angle limit',
             address=0x06, nb_elem=2,
             dxl_to_si=lambda value, model: (dxl_to_degree(value[0], model),
                                             dxl_to_degree(value[1], model)),
             si_to_dxl=lambda value, model: (degree_to_dxl(value[0], model),
                                             degree_to_dxl(value[1], model)))

_add_control('drive mode',
             address=0x0A, length=1,
             access=_DxlAccess.readwrite,
             models=('MX-106', ),
             dxl_to_si=dxl_to_drive_mode,
             si_to_dxl=drive_mode_to_dxl)

_add_control('highest temperature limit',
             address=0x0B, length=1,
             dxl_to_si=dxl_to_temperature,
             si_to_dxl=temperature_to_dxl)

_add_control('voltage limit',
             address=0x0C, length=1, nb_elem=2,
             dxl_to_si=lambda value, model: (dxl_to_voltage(value[0], model),
                                             dxl_to_voltage(value[1], model)),
             si_to_dxl=lambda value, model: (voltage_to_dxl(value[0], model),
                                             voltage_to_dxl(value[1], model)))

_add_control('max torque',
             address=0x0E,
             dxl_to_si=dxl_to_torque,
             si_to_dxl=torque_to_dxl)

_add_control('status return level',
             address=0x10, length=1,
             dxl_to_si=dxl_to_status,
             si_to_dxl=status_to_dxl)

_add_control('alarm LED',
             address=0x11, length=1,
             dxl_to_si=dxl_to_alarm,
             si_to_dxl=alarm_to_dxl)

_add_control('alarm shutdown',
             address=0x12, length=1,
             dxl_to_si=dxl_to_alarm,
             si_to_dxl=alarm_to_dxl)

_add_control('torque_enable',
             address=0x18, length=1,
             dxl_to_si=dxl_to_bool,
             si_to_dxl=bool_to_dxl,
             getter_name='is_torque_enabled',
             setter_name='_set_torque_enable')

_add_control('LED',
             address=0x19, length=1,
             dxl_to_si=dxl_to_bool,
             si_to_dxl=bool_to_dxl,
             setter_name='_set_LED',
             getter_name='is_led_on')

_add_control('pid gain',
             address=0x1A, length=1, nb_elem=3,
             models=('MX-28', 'MX-64', 'MX-106'),
             dxl_to_si=dxl_to_pid,
             si_to_dxl=pid_to_dxl)

_add_control('compliance margin',
             address=0x1A, length=1, nb_elem=2,
             models=('AX-12', 'AX-18', 'RX-28', 'RX-64'))

_add_control('compliance slope',
             address=0x1C, length=1, nb_elem=2,
             models=('AX-12', 'AX-18', 'RX-28', 'RX-64'))

_add_control('goal position',
             address=0x1E,
             dxl_to_si=dxl_to_degree,
             si_to_dxl=degree_to_dxl)

_add_control('moving speed',
             address=0x20,
             dxl_to_si=dxl_to_speed,
             si_to_dxl=speed_to_dxl)

_add_control('torque limit',
             address=0x22,
             dxl_to_si=dxl_to_torque,
             si_to_dxl=torque_to_dxl)

_add_control('goal position speed load',
             address=0x1E, nb_elem=3,
             dxl_to_si=lambda value, model: (dxl_to_degree(value[0], model),
                                             dxl_to_speed(value[1], model),
                                             dxl_to_load(value[2], model)),
             si_to_dxl=lambda value, model: (degree_to_dxl(value[0], model),
                                             speed_to_dxl(value[1], model),
                                             torque_to_dxl(value[2], model)))

_add_control('present position',
             address=0x24,
             access=_DxlAccess.readonly,
             dxl_to_si=dxl_to_degree)

_add_control('present speed',
             address=0x26,
             access=_DxlAccess.readonly,
             dxl_to_si=dxl_to_speed)

_add_control('present load',
             address=0x28,
             access=_DxlAccess.readonly,
             dxl_to_si=dxl_to_load)

_add_control('present position speed load',
             address=0x24, nb_elem=3,
             access=_DxlAccess.readonly,
             dxl_to_si=lambda value, model: (dxl_to_degree(value[0], model),
                                             dxl_to_speed(value[1], model),
                                             dxl_to_load(value[2], model)))

_add_control('present voltage',
             address=0x2A, length=1,
             access=_DxlAccess.readonly,
             dxl_to_si=dxl_to_voltage)

_add_control('present temperature',
             address=0x2B, length=1,
             access=_DxlAccess.readonly,
             dxl_to_si=dxl_to_temperature)

_add_control('moving',
             address=0x2E, length=1,
             access=_DxlAccess.readonly,
             dxl_to_si=dxl_to_bool,
             getter_name='is_moving')<|MERGE_RESOLUTION|>--- conflicted
+++ resolved
@@ -33,12 +33,7 @@
     readonly, writeonly, readwrite = range(3)
 
 
-<<<<<<< HEAD
 class DxlIO(AbstractIO):
-=======
-class DxlIO(object):
-
->>>>>>> afb847ac
     """ Low-level class to handle the serial communication with the robotis motors. """
 
     __used_ports = set()
