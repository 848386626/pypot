import itertools

from .abstract_io import (AbstractDxlIO, _DxlControl,
                          _DxlAccess, DxlTimeoutError)
from .. import conversion as conv
from ..protocol import v1 as v1


class DxlIO(AbstractDxlIO):
    _protocol = v1

    def factory_reset(self):
        """ Reset all motors on the bus to their factory default settings. """
        try:
            self._send_packet(self._protocol.DxlResetPacket())

        except DxlTimeoutError:
            pass

    def get_control_mode(self, ids):
        """ Gets the mode ('joint' or 'wheel') for the specified motors. """
        to_get_ids = [id for id in ids if id not in self._known_mode]
        limits = self.get_angle_limit(to_get_ids, convert=False)
        modes = ['wheel' if limit == (0, 0) else 'joint' for limit in limits]

        self._known_mode.update(zip(to_get_ids, modes))

        return tuple(self._known_mode[id] for id in ids)

    def set_wheel_mode(self, ids):
        """ Sets the specified motors to wheel mode. """
        self.set_control_mode(dict(zip(ids, itertools.repeat('wheel'))))

    def set_joint_mode(self, ids):
        """ Sets the specified motors to joint mode. """
        self.set_control_mode(dict(zip(ids, itertools.repeat('joint'))))

    def set_control_mode(self, mode_for_id):
        models = []
        for m in self.get_model(list(mode_for_id.keys())):
            if m.startswith('MX'):
                models += ['MX']
            elif m.startswith('SR'):
                models += ['SR']
            else:
                models += ['*']

        pos_max = [conv.position_range[m][0] for m in models]
        limits = ((0, 0) if mode == 'wheel' else (0, pos_max[i] - 1)
                  for i, mode in enumerate(mode_for_id.itervalues()))

        self._set_angle_limit(dict(zip(mode_for_id.keys(), limits)), convert=False)
        self._known_mode.update(mode_for_id.items())

    def set_angle_limit(self, limit_for_id, **kwargs):
        """ Sets the angle limit to the specified motors. """
        convert = kwargs['convert'] if 'convert' in kwargs else self._convert

        if 'wheel' in self.get_control_mode(limit_for_id.keys()):
            raise ValueError('can not change the angle limit of a motor in wheel mode')

        if (0, 0) in limit_for_id.values():
            raise ValueError('can not set limit to (0, 0)')

        self._set_angle_limit(limit_for_id, convert=convert)

# MARK: - Generate the accessors


def _add_control(name,
                 address, length=2, nb_elem=1,
                 access=_DxlAccess.readwrite,
                 models=set(conv.dynamixelModels.values()),
                 dxl_to_si=lambda val, model: val,
                 si_to_dxl=lambda val, model: val,
                 getter_name=None,
                 setter_name=None):

    control = _DxlControl(name,
                          address, length, nb_elem,
                          access,
                          models,
                          dxl_to_si, si_to_dxl,
                          getter_name, setter_name)

    DxlIO._generate_accessors(control)


_add_control('model',
             address=0x00,
             access=_DxlAccess.readonly,
             dxl_to_si=conv.dxl_to_model)

_add_control('firmware',
             address=0x02, length=1,
             access=_DxlAccess.readonly)

_add_control('id',
             address=0x03, length=1,
             access=_DxlAccess.writeonly,
             setter_name='change_id')

_add_control('baudrate',
             address=0x04, length=1,
             access=_DxlAccess.writeonly,
             setter_name='change_baudrate',
             si_to_dxl=conv.baudrate_to_dxl)

_add_control('return delay time',
             address=0x05, length=1,
             dxl_to_si=conv.dxl_to_rdt,
             si_to_dxl=conv.rdt_to_dxl)

_add_control('angle limit',
             address=0x06, nb_elem=2,
             dxl_to_si=lambda value, model: (conv.dxl_to_degree(value[0], model),
                                             conv.dxl_to_degree(value[1], model)),
             si_to_dxl=lambda value, model: (conv.degree_to_dxl(value[0], model),
                                             conv.degree_to_dxl(value[1], model)))

_add_control('drive mode',
             address=0x0A, length=1,
             access=_DxlAccess.readwrite,
             models=('MX-106', ),
             dxl_to_si=conv.dxl_to_drive_mode,
             si_to_dxl=conv.drive_mode_to_dxl)

_add_control('highest temperature limit',
             address=0x0B, length=1,
             dxl_to_si=conv.dxl_to_temperature,
             si_to_dxl=conv.temperature_to_dxl)

_add_control('voltage limit',
             address=0x0C, length=1, nb_elem=2,
             dxl_to_si=lambda value, model: (conv.dxl_to_voltage(value[0], model),
                                             conv.dxl_to_voltage(value[1], model)),
             si_to_dxl=lambda value, model: (conv.voltage_to_dxl(value[0], model),
                                             conv.voltage_to_dxl(value[1], model)))

_add_control('max torque',
             address=0x0E,
             dxl_to_si=conv.dxl_to_torque,
             si_to_dxl=conv.torque_to_dxl)

_add_control('status return level',
             address=0x10, length=1,
             dxl_to_si=conv.dxl_to_status,
             si_to_dxl=conv.status_to_dxl)

_add_control('alarm LED',
             address=0x11, length=1,
             dxl_to_si=conv.dxl_to_alarm,
             si_to_dxl=conv.alarm_to_dxl)

_add_control('alarm shutdown',
             address=0x12, length=1,
             dxl_to_si=conv.dxl_to_alarm,
             si_to_dxl=conv.alarm_to_dxl)

_add_control('torque_enable',
             address=0x18, length=1,
             dxl_to_si=conv.dxl_to_bool,
             si_to_dxl=conv.bool_to_dxl,
             getter_name='is_torque_enabled',
             setter_name='_set_torque_enable')

_add_control('LED',
             address=0x19, length=1,
             dxl_to_si=conv.dxl_to_bool,
             si_to_dxl=conv.bool_to_dxl,
             setter_name='_set_LED',
             getter_name='is_led_on')

_add_control('pid gain',
             address=0x1A, length=1, nb_elem=3,
             models=('MX-12', 'MX-28', 'MX-64', 'MX-106'),
             dxl_to_si=conv.dxl_to_pid,
             si_to_dxl=conv.pid_to_dxl)

_add_control('compliance margin',
             address=0x1A, length=1, nb_elem=2,
             models=('AX-12', 'AX-18', 'RX-24', 'RX-28', 'RX-64'))

_add_control('compliance slope',
             address=0x1C, length=1, nb_elem=2,
             models=('AX-12', 'AX-18', 'RX-24', 'RX-28', 'RX-64'))

_add_control('goal position',
             address=0x1E,
             dxl_to_si=conv.dxl_to_degree,
             si_to_dxl=conv.degree_to_dxl)

_add_control('moving speed',
             address=0x20,
             dxl_to_si=conv.dxl_to_speed,
             si_to_dxl=conv.speed_to_dxl)

_add_control('torque limit',
             address=0x22,
             dxl_to_si=conv.dxl_to_torque,
             si_to_dxl=conv.torque_to_dxl)

_add_control('goal position speed load',
             address=0x1E, nb_elem=3,
             dxl_to_si=lambda value, model: (conv.dxl_to_degree(value[0], model),
                                             conv.dxl_to_speed(value[1], model),
                                             conv.dxl_to_load(value[2], model)),
             si_to_dxl=lambda value, model: (conv.degree_to_dxl(value[0], model),
                                             conv.speed_to_dxl(value[1], model),
                                             conv.torque_to_dxl(value[2], model)))

_add_control('present position',
             address=0x24,
             access=_DxlAccess.readonly,
             dxl_to_si=conv.dxl_to_degree)

_add_control('present speed',
             address=0x26,
             access=_DxlAccess.readonly,
             dxl_to_si=conv.dxl_to_speed)

_add_control('present load',
             address=0x28,
             access=_DxlAccess.readonly,
             dxl_to_si=conv.dxl_to_load)

_add_control('present position speed load',
             address=0x24, nb_elem=3,
             access=_DxlAccess.readonly,
             dxl_to_si=lambda value, model: (conv.dxl_to_degree(value[0], model),
                                             conv.dxl_to_speed(value[1], model),
                                             conv.dxl_to_load(value[2], model)))

_add_control('present voltage',
             address=0x2A, length=1,
             access=_DxlAccess.readonly,
             dxl_to_si=conv.dxl_to_voltage)

_add_control('present temperature',
             address=0x2B, length=1,
             access=_DxlAccess.readonly,
             dxl_to_si=conv.dxl_to_temperature)

_add_control('moving',
             address=0x2E, length=1,
             access=_DxlAccess.readonly,
             dxl_to_si=conv.dxl_to_bool,
             getter_name='is_moving')

<<<<<<< HEAD
_add_control('punch',
             address=0x30, length=2,
             models=('AX-12', 'AX-18', 'RX-24', 'RX-28', 'RX-64'))
=======
_add_control('present current',
             address=0x44,
             access=_DxlAccess.readonly,
             models=('MX-64', 'MX-106', 'SR-DH4D',),
             dxl_to_si=conv.dxl_to_current)

_add_control('force control enable',
             address=0x46, length=1,
             models=('SR-DH4D',),
             dxl_to_si=conv.dxl_to_bool,
             si_to_dxl=conv.bool_to_dxl)

_add_control('goal force',
             address=0x47,
             models=('SR-DH4D',))
>>>>>>> 06fbd0e8
<|MERGE_RESOLUTION|>--- conflicted
+++ resolved
@@ -247,24 +247,22 @@
              dxl_to_si=conv.dxl_to_bool,
              getter_name='is_moving')
 
-<<<<<<< HEAD
 _add_control('punch',
              address=0x30, length=2,
              models=('AX-12', 'AX-18', 'RX-24', 'RX-28', 'RX-64'))
-=======
+
 _add_control('present current',
              address=0x44,
              access=_DxlAccess.readonly,
-             models=('MX-64', 'MX-106', 'SR-DH4D',),
+             models=('MX-64', 'MX-106', 'SR-RH4D',),
              dxl_to_si=conv.dxl_to_current)
 
 _add_control('force control enable',
              address=0x46, length=1,
-             models=('SR-DH4D',),
+             models=('SR-RH4D',),
              dxl_to_si=conv.dxl_to_bool,
              si_to_dxl=conv.bool_to_dxl)
 
 _add_control('goal force',
              address=0x47,
-             models=('SR-DH4D',))
->>>>>>> 06fbd0e8
+             models=('SR-RH4D',))