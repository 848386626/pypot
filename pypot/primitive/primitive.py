--- conflicted
+++ resolved
@@ -54,16 +54,11 @@
 
     def _prim_setup(self):
         logger.info("Primitive %s setup.", self)
-<<<<<<< HEAD
-
-
-=======
->>>>>>> d7d9bb62
         self.robot._primitive_manager.add(self)
         self.setup()
-        
+
         self.t0 = time.time()
-        self.setup()
+
 
     def setup(self):
         """ Setup methods called before the run loop.
