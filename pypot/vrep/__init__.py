--- conflicted
+++ resolved
@@ -15,7 +15,7 @@
 
 
 class vrep_time():
-<<<<<<< HEAD
+
     def __init__(self, vrep_io):
         self.io = vrep_io
 
@@ -24,25 +24,9 @@
 
     def sleep(self, t):
         if t > 1000:  # That's probably due to an error in get_time
+            print 'WARNING: big vrep sleep', t
             raise IOError('Invalid argument')
-=======
 
-    def __init__(self, robot):
-        self.robot = robot
-
-    def get_time(self):
-        # print 'CUSTOM TIME'
-        # return self.robot._controllers[0].io.get_simulation_current_time()
-        res, tt = vrep.simxGetFloatSignal(
-            self.robot._controllers[0].io.client_id, 'CurrentTime', vrep.simx_opmode_buffer)
-        return tt
-
-    def sleep(self, t):
-        if t > 10.0:
-            print 'WARNING: big vrep sleep', t
-            t = 0.1
-
->>>>>>> 5c1d81d1
         t0 = self.get_time()
         while (self.get_time() - t0) < t and (self.get_time() - t) > 0.0:
             sys_time.sleep(0.01)
@@ -133,18 +117,8 @@
 
     def current_simulation_time(robot):
         return robot._controllers[0].io.get_simulation_current_time()
+    Robot.current_simulation_time = property(
 
-    Robot.current_simulation_time = property(
         lambda robot: current_simulation_time(robot))
 
-<<<<<<< HEAD
-=======
-    res, tt = vrep.simxGetFloatSignal(
-        robot._controllers[0].io.client_id, 'CurrentTime', vrep.simx_opmode_streaming)
-    pypot_time.sleep(.1)
-    vreptime = vrep_time(robot)
-    pypot_time.time = vreptime.get_time
-    # pypot_time.sleep = vreptime.sleep
-
->>>>>>> 5c1d81d1
     return robot