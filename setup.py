--- conflicted
+++ resolved
@@ -23,12 +23,8 @@
       extras_require={
           'tools': [],  # Extras require: PyQt4 (not a PyPi packet)
           'doc': ['sphinx', 'sphinx-bootstrap-theme'],
-<<<<<<< HEAD
-          'server': ['bottle', 'tornado', 'pyzmq'],
-=======
           'http-server': ['bottle', 'tornado'],
           'zmq-server': ['zmq'],
->>>>>>> c32bc6af
           'remote-robot': ['zerorpc'],
           'square-signal': ['scipy'],
           'camera': []  # Extras require: opencv (not a PyPi packet)
